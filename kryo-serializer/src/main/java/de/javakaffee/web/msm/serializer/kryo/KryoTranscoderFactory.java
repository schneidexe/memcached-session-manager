--- conflicted
+++ resolved
@@ -43,18 +43,13 @@
     /**
      * {@inheritDoc}
      */
-<<<<<<< HEAD
     @Override
-	public SessionAttributesTranscoder createTranscoder( final SessionManager manager ) {
-        return getTranscoder( manager );
-=======
     public SessionAttributesTranscoder createTranscoder( final SessionManager manager ) {
         return getTranscoder( manager.getContainer().getLoader().getClassLoader() );
     }
 
     protected SessionAttributesTranscoder createTranscoder( final ClassLoader loader ) {
         return getTranscoder( loader );
->>>>>>> 83d92893
     }
 
     /**
@@ -68,15 +63,9 @@
         if ( _transcoder == null ) {
             final int initialBufferSize = getSysPropValue( PROP_INIT_BUFFER_SIZE, KryoTranscoder.DEFAULT_INITIAL_BUFFER_SIZE );
             final int maxBufferSize = getSysPropValue( PROP_ENV_MAX_BUFFER_SIZE, KryoTranscoder.DEFAULT_MAX_BUFFER_SIZE );
-<<<<<<< HEAD
             final String defaultSerializerFactory = getSysPropValue( PROP_ENV_DEFAULT_FACTORY, KryoTranscoder.DEFAULT_SERIALIZER_FACTORY_CLASS );
-            _transcoder = new KryoTranscoder( manager.getContainer().getLoader().getClassLoader(),
-                    _customConverterClassNames, _copyCollectionsForSerialization, initialBufferSize, maxBufferSize,
-                    defaultSerializerFactory );
-=======
-            _transcoder = new KryoTranscoder( classLoader,
-                    _customConverterClassNames, _copyCollectionsForSerialization, initialBufferSize, maxBufferSize );
->>>>>>> 83d92893
+            _transcoder = new KryoTranscoder( classLoader, _customConverterClassNames, _copyCollectionsForSerialization,
+                    initialBufferSize, maxBufferSize, defaultSerializerFactory );
         }
         return _transcoder;
     }
